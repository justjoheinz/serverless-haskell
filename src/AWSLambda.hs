--- conflicted
+++ resolved
@@ -86,15 +86,9 @@
   linking the executable via Cabal options is possible, it might still require
   the corresponding glibc version on the AWS environment.
 
-<<<<<<< HEAD
 * Stack's Docker image will be used to match the AWS Lambda Linux environment.
   To disable this, set @docker@ key to @false@, but beware that the resulting
   binary might not have the required libraries to run on Lambda.
-=======
-* To force using Stack's Docker image, set @docker@ key to @true@. It is
-  recommended to set this to avoid incompatibility issues with dependent system
-  libraries.
->>>>>>> 2969b8da
 
   > custom:
   >   haskell:
